import sys
import logging
import argparse
import os
import shutil
import importlib.util
import torch
import gym
import copy
import git
import re
from tensorboardX import SummaryWriter
from crowd_sim.envs.utils.robot import Robot
from crowd_nav.utils.trainer import Trainer
from crowd_nav.utils.memory import ReplayMemory
from crowd_nav.utils.explorer import Explorer
from crowd_nav.policy.policy_factory import policy_factory


def main(args):
    # configure paths
    make_new_dir = True
    if os.path.exists(args.output_dir):
        if args.overwrite:
            shutil.rmtree(args.output_dir)
        else:
            key = input('Output directory already exists! Overwrite the folder? (y/n)')
            if key == 'y' and not args.resume:
                shutil.rmtree(args.output_dir)
            else:
                make_new_dir = False
    if make_new_dir:
        os.makedirs(args.output_dir)
<<<<<<< HEAD
        shutil.copy(args.config, args.output_dir)
    if args.save_scene:
        save_scene_dir = os.path.join(args.output_dir, 'save_scene')
        os.makedirs(save_scene_dir)
    else:
        save_scene_dir = None

=======
        shutil.copy(args.config, os.path.join(args.output_dir, 'config.py'))

        # insert the arguments from command line to the config file
        with open(os.path.join(args.output_dir, 'config.py'), 'r') as fo:
            config_text = fo.read()
        search_pairs = {r"gcn.num_layer = \d": "gcn.num_layer = {}".format(args.layers),
                        r"gcn.similarity_function = '\w*'": "gcn.similarity_function = '{}'".format(args.sim_func),
                        r"gcn.layerwise_graph = \w*": "gcn.layerwise_graph = {}".format(args.layerwise_graph),
                        r"gcn.skip_connection = \w*": "gcn.skip_connection = {}".format(args.skip_connection)}
        for find, replace in search_pairs.items():
            config_text = re.sub(find, replace, config_text)

        with open(os.path.join(args.output_dir, 'config.py'), 'w') as fo:
            fo.write(config_text)

    args.config = os.path.join(args.output_dir, 'config.py')
>>>>>>> 051ab42a
    log_file = os.path.join(args.output_dir, 'output.log')
    il_weight_file = os.path.join(args.output_dir, 'il_model.pth')
    rl_weight_file = os.path.join(args.output_dir, 'rl_model.pth')

    spec = importlib.util.spec_from_file_location('config', args.config)
    if spec is None:
        parser.error('Config file not found.')
    config = importlib.util.module_from_spec(spec)
    spec.loader.exec_module(config)

    # configure logging
    mode = 'a' if args.resume else 'w'
    file_handler = logging.FileHandler(log_file, mode=mode)
    stdout_handler = logging.StreamHandler(sys.stdout)
    level = logging.INFO if not args.debug else logging.DEBUG
    logging.basicConfig(level=level, handlers=[stdout_handler, file_handler],
                        format='%(asctime)s, %(levelname)s: %(message)s', datefmt="%Y-%m-%d %H:%M:%S")
    repo = git.Repo(search_parent_directories=True)
    logging.info('Current git head hash code: {}'.format(repo.head.object.hexsha))
    device = torch.device("cuda:0" if torch.cuda.is_available() and args.gpu else "cpu")
    logging.info('Using device: %s', device)
    writer = SummaryWriter(log_dir=args.output_dir)

    # configure policy
    policy = policy_factory[args.policy]()
    if not policy.trainable:
        parser.error('Policy has to be trainable')
    policy_config = config.PolicyConfig()
    policy.configure(policy_config)
    policy.set_device(device)

    # configure environment
    env_config = config.EnvConfig(args.debug)
    env = gym.make('CrowdSim-v0')
    env.configure(env_config)
    robot = Robot(env_config, 'robot')
    env.set_robot(robot)

    # read training parameters
    train_config = config.TrainConfig(args.debug)
    rl_train_epochs = train_config.train.rl_train_epochs
    rl_learning_rate = train_config.train.rl_learning_rate
    train_batches = train_config.train.train_batches
    train_episodes = train_config.train.train_episodes
    sample_episodes = train_config.train.sample_episodes
    target_update_interval = train_config.train.target_update_interval
    evaluation_interval = train_config.train.evaluation_interval
    capacity = train_config.train.capacity
    epsilon_start = train_config.train.epsilon_start
    epsilon_end = train_config.train.epsilon_end
    epsilon_decay = train_config.train.epsilon_decay
    checkpoint_interval = train_config.train.checkpoint_interval

    # configure trainer and explorer
    memory = ReplayMemory(capacity)
    model = policy.get_model()
    batch_size = train_config.trainer.batch_size
    trainer = Trainer(model, memory, device, batch_size)
    explorer = Explorer(env, robot, device, memory, policy.gamma, target_policy=policy)

    # imitation learning
    if args.resume:
        if not os.path.exists(rl_weight_file):
            logging.error('RL weights does not exist')
        model.load_state_dict(torch.load(rl_weight_file))
        rl_weight_file = os.path.join(args.output_dir, 'resumed_rl_model.pth')
        logging.info('Load reinforcement learning trained weights. Resume training')
    elif os.path.exists(il_weight_file):
        model.load_state_dict(torch.load(il_weight_file))
        logging.info('Load imitation learning trained weights.')
    else:
        il_episodes = train_config.imitation_learning.il_episodes
        il_policy = train_config.imitation_learning.il_policy
        il_epochs = train_config.imitation_learning.il_epochs
        il_learning_rate = train_config.imitation_learning.il_learning_rate
        trainer.set_learning_rate(il_learning_rate)
        if robot.visible:
            safety_space = 0
        else:
            safety_space = train_config.imitation_learning.safety_space
        il_policy = policy_factory[il_policy]()
        il_policy.multiagent_training = policy.multiagent_training
        il_policy.safety_space = safety_space
        robot.set_policy(il_policy)
        explorer.run_k_episodes(il_episodes, 'train', update_memory=True, imitation_learning=True)
        trainer.optimize_epoch(il_epochs, writer)
        torch.save(model.state_dict(), il_weight_file)
        logging.info('Finish imitation learning. Weights saved.')
        logging.info('Experience set size: %d/%d', len(memory), memory.capacity)

    explorer.update_target_model(model)

    # reinforcement learning
    policy.set_env(env)
    robot.set_policy(policy)
    robot.print_info()
    trainer.set_learning_rate(rl_learning_rate)
    # fill the memory pool with some RL experience
    if args.resume:
        robot.policy.set_epsilon(epsilon_end)
        explorer.run_k_episodes(100, 'train', update_memory=True, episode=0)
        logging.info('Experience set size: %d/%d', len(memory), memory.capacity)
    episode = 0
    best_val_reward = -1
    best_val_model = None
    # evaluate the model after imitation learning
    if episode % evaluation_interval == 0:
        logging.info('Evaluate the model instantly after imitation learning on the validation cases')
        sr, cr, time, reward = explorer.run_k_episodes(env.case_size['val'], 'val', episode=episode, save_scene_dir = save_scene_dir)
        writer.add_scalar('val/success_rate', sr, episode // evaluation_interval)
        writer.add_scalar('val/collision_rate', cr, episode // evaluation_interval)
        writer.add_scalar('val/time', time, episode // evaluation_interval)
        writer.add_scalar('val/reward', reward, episode // evaluation_interval)

    for e_id in range(rl_train_epochs):
        episode = 0
        while episode < train_episodes:
            if args.resume:
                epsilon = epsilon_end
            else:
                if episode < epsilon_decay:
                    epsilon = epsilon_start + (epsilon_end - epsilon_start) / epsilon_decay * episode
                else:
                    epsilon = epsilon_end
            robot.policy.set_epsilon(epsilon)

            # sample k episodes into memory and optimize over the generated memory
            sr, cr, time, reward = explorer.run_k_episodes(sample_episodes, 'train', update_memory=True, episode=episode, epoch = e_id, save_scene_dir = save_scene_dir)
            writer.add_scalar('train/success_rate', sr, episode + train_episodes * e_id )
            writer.add_scalar('train/collision_rate', cr, episode + train_episodes * e_id )
            writer.add_scalar('train/time', time, episode + train_episodes * e_id )
            writer.add_scalar('train/reward', reward, episode + train_episodes * e_id )

            trainer.optimize_batch(train_batches)
            episode += 1

            if (episode + train_episodes * e_id ) % target_update_interval == 0:
                explorer.update_target_model(model)
            # evaluate the model
            if (episode + train_episodes * e_id ) % evaluation_interval == 0:
                sr, cr, time, reward = explorer.run_k_episodes(env.case_size['val'], 'val', episode=episode, epoch = e_id)
                writer.add_scalar('val/success_rate', sr, (episode + train_episodes * e_id) // evaluation_interval)
                writer.add_scalar('val/collision_rate', cr, (episode + train_episodes * e_id) // evaluation_interval)
                writer.add_scalar('val/time', time, (episode + train_episodes * e_id ) // evaluation_interval)
                writer.add_scalar('val/reward', reward, (episode + train_episodes * e_id )// evaluation_interval)

                if (episode + train_episodes * e_id)% checkpoint_interval == 0 and reward > best_val_reward:
                    best_val_reward = reward
                    best_val_model = copy.deepcopy(model.state_dict())

            if episode != 0 and (episode + train_episodes * e_id) % checkpoint_interval == 0:
                torch.save(model.state_dict(), rl_weight_file)

    # test with the best val model
    if best_val_model is not None:
        model.load_state_dict(best_val_model)
        torch.save(best_val_model, os.path.join(args.output_dir, 'best_val.pth'))
        logging.info('Save the best val model with the reward: {}'.format(best_val_reward))
    explorer.run_k_episodes(env.case_size['test'], 'test', episode=episode, epoch = e_id,  save_scene_dir = save_scene_dir)


if __name__ == '__main__':
    parser = argparse.ArgumentParser('Parse configuration file')
    parser.add_argument('--policy', type=str, default='gcn')
    parser.add_argument('--config', type=str, default='configs/orca_square_20h_config.py')
    parser.add_argument('--output_dir', type=str, default='data/output')
    parser.add_argument('--overwrite', default=False, action='store_true')
    parser.add_argument('--weights', type=str)
    parser.add_argument('--resume', default=False, action='store_true')
    parser.add_argument('--gpu', default=False, action='store_true')
    parser.add_argument('--debug', default=False, action='store_true')
<<<<<<< HEAD
    parser.add_argument('--save_scene', default = True, action = 'store_true' )
=======

    # arguments for GCN
    parser.add_argument('--layers', type=int, default=2)
    parser.add_argument('--sim_func', type=str, default='embedded_gaussian')
    parser.add_argument('--layerwise_graph', default=False, action='store_true')
    parser.add_argument('--skip_connection', default=False, action='store_true')

>>>>>>> 051ab42a
    sys_args = parser.parse_args()

    main(sys_args)<|MERGE_RESOLUTION|>--- conflicted
+++ resolved
@@ -31,15 +31,6 @@
                 make_new_dir = False
     if make_new_dir:
         os.makedirs(args.output_dir)
-<<<<<<< HEAD
-        shutil.copy(args.config, args.output_dir)
-    if args.save_scene:
-        save_scene_dir = os.path.join(args.output_dir, 'save_scene')
-        os.makedirs(save_scene_dir)
-    else:
-        save_scene_dir = None
-
-=======
         shutil.copy(args.config, os.path.join(args.output_dir, 'config.py'))
 
         # insert the arguments from command line to the config file
@@ -55,8 +46,13 @@
         with open(os.path.join(args.output_dir, 'config.py'), 'w') as fo:
             fo.write(config_text)
 
+    if args.save_scene:
+        save_scene_dir = os.path.join(args.output_dir, 'save_scene')
+        os.makedirs(save_scene_dir)
+    else:
+        save_scene_dir = None
+
     args.config = os.path.join(args.output_dir, 'config.py')
->>>>>>> 051ab42a
     log_file = os.path.join(args.output_dir, 'output.log')
     il_weight_file = os.path.join(args.output_dir, 'il_model.pth')
     rl_weight_file = os.path.join(args.output_dir, 'rl_model.pth')
@@ -228,9 +224,7 @@
     parser.add_argument('--resume', default=False, action='store_true')
     parser.add_argument('--gpu', default=False, action='store_true')
     parser.add_argument('--debug', default=False, action='store_true')
-<<<<<<< HEAD
     parser.add_argument('--save_scene', default = True, action = 'store_true' )
-=======
 
     # arguments for GCN
     parser.add_argument('--layers', type=int, default=2)
@@ -238,7 +232,6 @@
     parser.add_argument('--layerwise_graph', default=False, action='store_true')
     parser.add_argument('--skip_connection', default=False, action='store_true')
 
->>>>>>> 051ab42a
     sys_args = parser.parse_args()
 
     main(sys_args)