--- conflicted
+++ resolved
@@ -14,12 +14,8 @@
         self.device = device
         self.criterion = nn.MSELoss().to(device)
         self.memory = memory
-<<<<<<< HEAD
         self.data_loader = None
         self.batch_size = batch_size
-=======
-        self.data_loader = DataLoader(memory, batch_size, shuffle=True, collate_fn=pad_batch)
->>>>>>> 9cb5dd46
         self.optimizer = None
 
     def set_learning_rate(self, learning_rate):
@@ -30,7 +26,7 @@
         if self.optimizer is None:
             raise ValueError('Learning rate is not set!')
         if self.data_loader is None:
-            self.data_loader = DataLoader(self.memory, self.batch_size, shuffle=True)
+            self.data_loader = DataLoader(self.memory, self.batch_size, shuffle=True, collate_fn=pad_batch)
         average_epoch_loss = 0
         for epoch in range(num_epochs):
             epoch_loss = 0
@@ -52,7 +48,7 @@
         if self.optimizer is None:
             raise ValueError('Learning rate is not set!')
         if self.data_loader is None:
-            self.data_loader = DataLoader(self.memory, self.batch_size, shuffle=True)
+            self.data_loader = DataLoader(self.memory, self.batch_size, shuffle=True, collate_fn=pad_batch)
         losses = 0
         batch_count = 0
         for data in self.data_loader:
