"""
Never Modify this file! Always copy the settings you want to change to your local file.
"""


import numpy as np


class Config(object):
    def __init__(self):
        pass


class BaseEnvConfig(object):
    env = Config()
    env.time_limit = 30
    env.time_step = 0.25
    env.val_size = 100
    env.test_size = 500
    env.train_size = np.iinfo(np.uint32).max - 2000
    env.randomize_attributes = False
    env.robot_sensor_range = 5

    reward = Config()
    reward.success_reward = 1
    reward.collision_penalty = -0.25
    reward.discomfort_dist = 0.2
    reward.discomfort_penalty_factor = 0.5

    sim = Config()
    sim.train_val_scenario = 'circle_crossing'
    sim.test_scenario = 'circle_crossing'
    sim.square_width = 20
    sim.circle_radius = 4
    sim.human_num = 5
    sim.group_num = 0
    sim.group_size = 0
    sim.nonstop_human = False
    sim.centralized_planning = True

    humans = Config()
    humans.visible = True
    humans.policy = 'orca'
    humans.radius = 0.3
    humans.v_pref = 1
    humans.sensor = 'coordinates'

    robot = Config()
    robot.visible = False
    robot.policy = 'none'
    robot.radius = 0.3
    robot.v_pref = 1
    robot.sensor = 'coordinates'

    def __init__(self, debug=False):
        if debug:
            self.env.val_size = 1
            self.env.test_size = 1


class BasePolicyConfig(object):
    rl = Config()
    rl.gamma = 0.9

    om = Config()
    om.cell_num = 4
    om.cell_size = 1
    om.om_channel_size = 3

    action_space = Config()
    action_space.kinematics = 'holonomic'
    action_space.speed_samples = 5
    action_space.rotation_samples = 16
    action_space.sampling = 'exponential'
    action_space.query_env = False
    action_space.rotation_constraint = np.pi / 3

    cadrl = Config()
    cadrl.mlp_dims = [150, 100, 100, 1]
    cadrl.multiagent_training = False

    lstm_rl = Config()
    lstm_rl.global_state_dim = 50
    lstm_rl.mlp1_dims = [150, 100, 100, 50]
    lstm_rl.mlp2_dims = [150, 100, 100, 1]
    lstm_rl.multiagent_training = True
    lstm_rl.with_om = False
    lstm_rl.with_interaction_module = True

    srl = Config()
    srl.mlp1_dims = [150, 100, 100, 50]
    srl.mlp2_dims = [150, 100, 100, 1]
    srl.multiagent_training = True
    srl.with_om = True

    sarl = Config()
    sarl.mlp1_dims = [150, 100]
    sarl.mlp2_dims = [100, 50]
    sarl.attention_dims = [100, 100, 1]
    sarl.mlp3_dims = [150, 100, 100, 1]
    sarl.multiagent_training = True
    sarl.with_om = True
    sarl.with_global_state = True

    gcn = Config()
    gcn.multiagent_training = True
    gcn.num_layer = 2
    gcn.X_dim = 32
    gcn.wr_dims = [64, gcn.X_dim]
    gcn.wh_dims = [64, gcn.X_dim]
    gcn.final_state_dim = gcn.X_dim
    gcn.gcn2_w1_dim = gcn.X_dim
    gcn.planning_dims = [150, 100, 100, 1]
    gcn.similarity_function = 'embedded_gaussian'
    gcn.layerwise_graph = True
    gcn.skip_connection = False

    gnn = Config()
    gnn.multiagent_training = True
    gnn.node_dim = 32
    gnn.wr_dims = [64, gnn.node_dim]
    gnn.wh_dims = [64, gnn.node_dim]
    gnn.edge_dim = 32
    gnn.planning_dims = [150, 100, 100, 1]

    def __init__(self, debug=False):
        pass


class BaseTrainConfig(object):
    trainer = Config()
    trainer.batch_size = 100
    trainer.optimizer = 'Adam'

    imitation_learning = Config()
    imitation_learning.il_episodes = 2000
    imitation_learning.il_policy = 'orca'
    imitation_learning.il_epochs = 50
    imitation_learning.il_learning_rate = 0.001
    imitation_learning.safety_space = 0.15

    train = Config()
    train.rl_train_epochs = 1
    train.rl_learning_rate = 0.001
    # number of batches to train at the end of training episode il_episodes
    train.train_batches = 100
    # training episodes in outer loop
    train.train_episodes = 10000
    # number of episodes sampled in one training episode
    train.sample_episodes = 1
    train.target_update_interval = 50
    train.evaluation_interval = 1000
    # the memory pool can roughly store 2K episodes, total size = episodes * 50
    train.capacity = 100000
    train.epsilon_start = 0.5
    train.epsilon_end = 0.1
    train.epsilon_decay = 4000
    train.checkpoint_interval = 1000

    train.train_with_pretend_batch = False

    def __init__(self, debug=False):
        if debug:
            self.imitation_learning.il_episodes = 10
            self.imitation_learning.il_epochs = 5
            self.train.train_episodes = 1
            self.train.checkpoint_interval = self.train.train_episodes
            self.train.evaluation_interval = 1
<<<<<<< HEAD
            self.train.target_update_interval = 1
=======
            self.train.train_episodes = 15000
>>>>>>> 467895a5
<|MERGE_RESOLUTION|>--- conflicted
+++ resolved
@@ -166,8 +166,4 @@
             self.train.train_episodes = 1
             self.train.checkpoint_interval = self.train.train_episodes
             self.train.evaluation_interval = 1
-<<<<<<< HEAD
-            self.train.target_update_interval = 1
-=======
-            self.train.train_episodes = 15000
->>>>>>> 467895a5
+            self.train.target_update_interval = 1