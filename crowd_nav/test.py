import logging
import argparse
import importlib.util
import os
import torch
import numpy as np
import matplotlib.pyplot as plt
import gym
from crowd_nav.utils.explorer import Explorer
from crowd_nav.policy.policy_factory import policy_factory
from crowd_sim.envs.utils.robot import Robot
from crowd_sim.envs.policy.orca import ORCA


def main(args):
    # configure logging and device
    level = logging.DEBUG if args.debug else logging.INFO
    logging.basicConfig(level=level, format='%(asctime)s, %(levelname)s: %(message)s',
                        datefmt="%Y-%m-%d %H:%M:%S")
    device = torch.device("cuda:0" if torch.cuda.is_available() and args.gpu else "cpu")
    logging.info('Using device: %s', device)

    if args.model_dir is not None:
        if args.config is not None:
            config_file = args.config
        else:
            config_file = os.path.join(args.model_dir, 'config.py')
        if args.il:
            model_weights = os.path.join(args.model_dir, 'il_model.pth')
            logging.info('Loaded IL weights')
        elif args.rl:
            if os.path.exists(os.path.join(args.model_dir, 'resumed_rl_model.pth')):
                model_weights = os.path.join(args.model_dir, 'resumed_rl_model.pth')
            else:
                print(os.listdir(args.model_dir))
                model_weights = os.path.join(args.model_dir, sorted(os.listdir(args.model_dir))[-1])
            logging.info('Loaded RL weights')
        else:
            model_weights = os.path.join(args.model_dir, 'best_val.pth')
            logging.info('Loaded RL weights with best VAL')

    else:
        config_file = args.config

    spec = importlib.util.spec_from_file_location('config', config_file)
    if spec is None:
        parser.error('Config file not found.')
    config = importlib.util.module_from_spec(spec)
    spec.loader.exec_module(config)

    # configure policy
    policy_config = config.PolicyConfig(args.debug)
    policy = policy_factory[policy_config.name]()
    if args.planning_depth is not None:
        policy_config.model_predictive_rl.do_action_clip = True
        policy_config.model_predictive_rl.planning_depth = args.planning_depth
    if args.planning_width is not None:
        policy_config.model_predictive_rl.do_action_clip = True
        policy_config.model_predictive_rl.planning_width = args.planning_width
    if args.sparse_search:
        policy_config.model_predictive_rl.sparse_search = True

    policy.configure(policy_config)
    policy.set_device(device)
    if policy.trainable:
        if args.model_dir is None:
            parser.error('Trainable policy must be specified with a model weights directory')
        policy.load_model(model_weights)

    # configure environment
    env_config = config.EnvConfig(args.debug)

    if args.human_num is not None:
        env_config.sim.human_num = args.human_num
    env = gym.make('CrowdSim-v0')
    env.configure(env_config)
    env.set_human_safety_space(getattr(env_config, 'test').human_safety_space) # Override training environemnt human safety space setting

    if args.square:
        env.test_scenario = 'square_crossing'
    if args.circle:
        env.test_scenario = 'circle_crossing'
    if args.test_scenario is not None:
        env.test_scenario = args.test_scenario

    robot = Robot(env_config, 'robot')
    robot.visible = getattr(env_config, 'test').robot_visible # Override training environemnt robot visible setting
    env.set_robot(robot)
    robot.time_step = env.time_step
    robot.set_policy(policy)
    explorer = Explorer(env, robot, device, None, gamma=0.9)

    train_config = config.TrainConfig(args.debug)
    epsilon_end = train_config.train.epsilon_end
    if not isinstance(robot.policy, ORCA):
        robot.policy.set_epsilon(epsilon_end)

    policy.set_phase(args.phase)
    # set safety space for ORCA in non-cooperative simulation
    if isinstance(robot.policy, ORCA):
        if robot.visible:
            robot.policy.safety_space = args.safety_space
        else:
            robot.policy.safety_space = args.safety_space
        logging.info('ORCA agent buffer: %f', robot.policy.safety_space)

    policy.set_env(env)
    robot.print_info()

    # run the tests
    if args.visualize:
        rewards = []
        ob = env.reset(args.phase, args.test_case)
        done = False
        last_pos = np.array(robot.get_position())
        while not done:
            action = robot.act(ob)
            ob, _, done, info = env.step(action)
            rewards.append(_)
            current_pos = np.array(robot.get_position())
            logging.debug('Speed: %.2f', np.linalg.norm(current_pos - last_pos) / robot.time_step)
            last_pos = current_pos
        gamma = 0.9
        cumulative_reward = sum([pow(gamma, t * robot.time_step * robot.v_pref)
             * reward for t, reward in enumerate(rewards)])

        if args.traj:
            env.render('traj', args.video_file)
        else:
            if args.video_dir is not None:
                if policy_config.name == 'gcn':
                    args.video_file = os.path.join(args.video_dir, policy_config.name + '_' + policy_config.gcn.similarity_function)
                else:
                    args.video_file = os.path.join(args.video_dir, policy_config.name)
                args.video_file = args.video_file + '_' + args.phase + '_' + str(args.test_case) + '.gif'
            env.render('video', args.video_file)
        logging.info('It takes %.2f seconds to finish. Final status is %s, cumulative_reward is %f', env.global_time, info, cumulative_reward)
        if robot.visible and info == 'reach goal':
            human_times = env.get_human_times() 
            logging.info('Average time for humans to reach goal: %.2f', sum(human_times) / len(human_times))
    else:
        size = env.case_size[args.phase]
        if args.case_count is not None:
            size = args.case_count
<<<<<<< HEAD
        _, _, _, _, _, max_speed, social_violation, personal_violation, jerk_cost, aggregated_time = explorer.run_k_episodes(size, args.phase, print_failure=True, start_case=args.test_case)
=======
        _, _, _, _, _, max_speed, social_violation, personal_violation, jerk_cost, aggregated_time = 
            explorer.run_k_episodes(size, args.phase, print_failure=True, start_case=args.test_case)
>>>>>>> 5b4883eb
        
        if args.plot_test_scenarios_hist:
            test_angle_seeds = np.array(env.test_scene_seeds)
            b = [i * 0.01 for i in range(101)]
            n, bins, patches = plt.hist(test_angle_seeds, b, facecolor='g')
            plt.savefig(os.path.join(args.model_dir, 'test_scene_hist.png'))
            plt.close()

<<<<<<< HEAD
        if args.output_data_file_name:
            f = open(os.path.join(args.model_dir, args.output_data_file_name), 'w')
=======
        if args.output_data_txt:
            f = open(os.path.join(args.model_dir, 'test_result.txt'), 'w')
>>>>>>> 5b4883eb
            f.write(f'{"max speed":^10} {"social violation":^20} {"personal violation":^20} {"jerk cost":^10} {"aggregated time":^20}\n')
            for i in range(len(max_speed)):
                f.write(f'{max_speed[i]:^10.3} {social_violation[i]:^20} {personal_violation[i]:^20} {jerk_cost[i]:^10.3} {aggregated_time[i]:^20}\n')
            f.close()
<<<<<<< HEAD
            logging.info(f'Results has been written in {args.output_data_file_name}')
=======
            logging.info('Results has been written in test_result.txt')
>>>>>>> 5b4883eb


if __name__ == '__main__':
    parser = argparse.ArgumentParser('Parse configuration file')
    parser.add_argument('--config', type=str, default=None)
    parser.add_argument('--policy', type=str, default='model_predictive_rl')
    parser.add_argument('-m', '--model_dir', type=str, default=None)
    parser.add_argument('--il', default=False, action='store_true')
    parser.add_argument('--rl', default=False, action='store_true')
    parser.add_argument('--gpu', default=False, action='store_true')
    parser.add_argument('-v', '--visualize', default=False, action='store_true')
    parser.add_argument('--phase', type=str, default='test')
    parser.add_argument('-c', '--test_case', type=int, default=None)
    parser.add_argument('--square', default=False, action='store_true')
    parser.add_argument('--circle', default=False, action='store_true')
    parser.add_argument('--video_file', type=str, default=None)
    parser.add_argument('--video_dir', type=str, default=None)
    parser.add_argument('--traj', default=False, action='store_true')
    parser.add_argument('--debug', default=False, action='store_true')
    parser.add_argument('--human_num', type=int, default=None)
    parser.add_argument('--safety_space', type=float, default=0.2)
    parser.add_argument('--test_scenario', type=str, default=None)
    parser.add_argument('-d', '--planning_depth', type=int, default=None)
    parser.add_argument('-w', '--planning_width', type=int, default=None)
    parser.add_argument('--sparse_search', default=False, action='store_true')
    
    parser.add_argument('-n', '--case_count', type=int, default=None)
    parser.add_argument('--plot_test_scenarios_hist', default=False, action='store_true')
<<<<<<< HEAD
    parser.add_argument('--output_data_file_name', default=None, type=str)
=======
    parser.add_argument('--output_data_txt', default=False, action='store_true')
>>>>>>> 5b4883eb


    sys_args = parser.parse_args()

    main(sys_args)<|MERGE_RESOLUTION|>--- conflicted
+++ resolved
@@ -142,12 +142,8 @@
         size = env.case_size[args.phase]
         if args.case_count is not None:
             size = args.case_count
-<<<<<<< HEAD
-        _, _, _, _, _, max_speed, social_violation, personal_violation, jerk_cost, aggregated_time = explorer.run_k_episodes(size, args.phase, print_failure=True, start_case=args.test_case)
-=======
         _, _, _, _, _, max_speed, social_violation, personal_violation, jerk_cost, aggregated_time = 
             explorer.run_k_episodes(size, args.phase, print_failure=True, start_case=args.test_case)
->>>>>>> 5b4883eb
         
         if args.plot_test_scenarios_hist:
             test_angle_seeds = np.array(env.test_scene_seeds)
@@ -156,22 +152,13 @@
             plt.savefig(os.path.join(args.model_dir, 'test_scene_hist.png'))
             plt.close()
 
-<<<<<<< HEAD
         if args.output_data_file_name:
             f = open(os.path.join(args.model_dir, args.output_data_file_name), 'w')
-=======
-        if args.output_data_txt:
-            f = open(os.path.join(args.model_dir, 'test_result.txt'), 'w')
->>>>>>> 5b4883eb
             f.write(f'{"max speed":^10} {"social violation":^20} {"personal violation":^20} {"jerk cost":^10} {"aggregated time":^20}\n')
             for i in range(len(max_speed)):
                 f.write(f'{max_speed[i]:^10.3} {social_violation[i]:^20} {personal_violation[i]:^20} {jerk_cost[i]:^10.3} {aggregated_time[i]:^20}\n')
             f.close()
-<<<<<<< HEAD
             logging.info(f'Results has been written in {args.output_data_file_name}')
-=======
-            logging.info('Results has been written in test_result.txt')
->>>>>>> 5b4883eb
 
 
 if __name__ == '__main__':
@@ -200,11 +187,7 @@
     
     parser.add_argument('-n', '--case_count', type=int, default=None)
     parser.add_argument('--plot_test_scenarios_hist', default=False, action='store_true')
-<<<<<<< HEAD
     parser.add_argument('--output_data_file_name', default=None, type=str)
-=======
-    parser.add_argument('--output_data_txt', default=False, action='store_true')
->>>>>>> 5b4883eb
 
 
     sys_args = parser.parse_args()
